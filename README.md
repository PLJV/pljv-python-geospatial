--- conflicted
+++ resolved
@@ -1,11 +1,8 @@
 ### Beatbox
-<<<<<<< HEAD
-Simple Python wrapper interface for GDAL, GeoRasters, Shapely, and GeoPandas. Beatbox is designed to be a portable interface for working with large spatial datasets on cloud platforms like AWS and Google App Engine. You install it's standard dependencies with anaconda (or miniconda) and/or pip in seconds and produce datasets that can be integrated into distributed computing workflows. 
-=======
-A simple Python wrapper interface for GDAL, GeoRasters, Shapely, and GeoPandas. Beatbox is designed to be a portable interface for working with large spatial datasets on cloud platforms like AWS and Google App Engine / Earth Engine. You install it's standard dependencies with anaconda and/or pip in seconds and produce datasets that can be integrated into common frameworks and distributed computing workflows. PLJV uses beatbox downstream for cloud computing.
+
+Beatbox is a simple Python wrapper for GDAL, Shapely, GeoRasters, and GeoPandas. It is designed to be a portable interface for working with large spatial datasets on cloud platforms like AWS and Google App Engine / Earth Engine. You install it's standard dependencies with anaconda or pip and can produce raster and vector datasets that can be integrated into common frameworks and distributed computing workflows. PLJV uses beatbox downstream for cloud computing.
 
 *This is still a young project. If you are not a collaborator and just happened onto this repository while looking for ways to crunch geospatial data with Python, **this is probably not your tool**. For vector data, consider [GeoPandas](https://developers.google.com/earth-engine/python_install_manual). For raster data, consider [GeoRasters](https://github.com/ozak/georasters). For spatial workflows and distributed computing, consider [GeoTrellis](https://github.com/locationtech/geotrellis).*  
->>>>>>> 44af36d0
 
 For an overview of installing the Earth Engine Python API ([RTM](https://developers.google.com/earth-engine/python_install_manual)).
 
