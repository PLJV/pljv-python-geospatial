#!/usr/bin/env python3
"""
__author__ = "Kyle Taylor"
__copyright__ = "Copyright 2017, Playa Lakes Joint Venture"
__credits__ = ["Kyle Taylor", "Alex Daniels"]
__license__ = "GPL"
__version__ = "3"
__maintainer__ = "Kyle Taylor"
__email__ = "kyle.taylor@pljv.org"
__status__ = "Testing"
"""

import os
import re
import numpy
from scipy import ndimage


def gen_circular_array(nPixels=None):
    """ make a 2-d array for buffering. It represents a circle of
    radius buffsize pixels, with 1 inside the circle, and zero outside.
    """
    kernel = None
    if nPixels > 0:
        n = 2 * nPixels + 1
        (r, c) = numpy.mgrid[:n, :n]
        radius = numpy.sqrt((r-nPixels)**2 + (c-nPixels)**2)
        kernel = (radius <= nPixels).astype(numpy.uint8)
    return kernel

def _dict_to_mwindow_filename(key=None, window_size=None):
    """ quick kludging to generate a filename from key + window size """
    return str(key)+"_"+str(window_size)+"x"+str(window_size)

def generic_filter(r=None, destfile=None, write=True, footprint=None,
                   overwrite=True, function=None, size=None, dtype='uint16'):
    """ wrapper for ndimage.generic_filter that can comprehend a GeoRaster,
    apply a common circular buffer, and writes a numpy array to disk following
    user specifications
    """
    try:
        _WRITE_FILE = ((not os.path.isfile(destfile)) | overwrite) & write \
        & (destfile is not None)
    except TypeError as e:
        _WRITE_FILE = False
    try:
        _FOOTPRINT = footprint if footprint is True else \
        numpy.array(gen_circular_array(nPixels=size//2))
    except TypeError as e:
        print("You may have missed a size= or footprint= argument to \
        generic_filter()")
        raise e
    # lazy duck type and apply ndimage filter to user specifications
    try:
        image = r.array
    except AttributeError as e:
        image = r
    # wrap across ndimage.generic_filter
    try:
        image = ndimage.generic_filter(input=numpy.array(image, dtype=dtype),
                                       function=function,
                                       footprint=_FOOTPRINT)
    except RuntimeError as e:
        if re.search(e, "function"):
            print("function= argument cannot be None")
        else:
            print("exiting on an unhandled exception")
        raise e
    except ValueError as e:
        print("You may have missed a function= argument to generic_filter()")
        raise e

    # either save to disk or return to user
    if _WRITE_FILE:
        try:
<<<<<<< HEAD
            r.array=image
            r.write(dst_filename = str(destfile))
        except AttributeError as e:
            print(e + "doesn't appear to be a Raster object; returning generic_filter result to user")
=======
            destfile = destfile.replace(".tif", "") # gdal will append for us
            r.array = image
            r.write(dst_filname=str(destfile))
        except Exception as e:
            print(e + "doesn't appear to be a Raster object; returning \
            generic_filter result to user")
>>>>>>> 84c33f4f
            return image
    else:
        return image<|MERGE_RESOLUTION|>--- conflicted
+++ resolved
@@ -73,19 +73,19 @@
     # either save to disk or return to user
     if _WRITE_FILE:
         try:
-<<<<<<< HEAD
+
             r.array=image
             r.write(dst_filename = str(destfile))
         except AttributeError as e:
             print(e + "doesn't appear to be a Raster object; returning generic_filter result to user")
-=======
+
             destfile = destfile.replace(".tif", "") # gdal will append for us
             r.array = image
-            r.write(dst_filname=str(destfile))
+            r.write(dst_filename=str(destfile))
         except Exception as e:
             print(e + "doesn't appear to be a Raster object; returning \
             generic_filter result to user")
->>>>>>> 84c33f4f
+
             return image
     else:
         return image